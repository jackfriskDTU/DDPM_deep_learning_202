--- conflicted
+++ resolved
@@ -178,13 +178,8 @@
 # model
 model_weights/
 
-<<<<<<< HEAD
 # logs
 .neptune/
 
 # submit script
-./submit_main.sh
-=======
-# std
-std/
->>>>>>> 81836944
+./submit_main.sh