--- conflicted
+++ resolved
@@ -96,14 +96,10 @@
     "early_stopping = True\n",
     "\n",
     "# Paths\n",
-<<<<<<< HEAD
-    "pretrained_weights_path = \"weights/cifar10_model_weights.pt\" # \"weights/cifar10_model_weights.pt\", \"weights/mnist_model_weights.pt\"\n",
-=======
     "if dataset == \"cifar10\":\n",
     "    pretrained_weights_path = \"weights/cifar10_model_weights.pt\"\n",
     "elif dataset == \"mnist\":\n",
     "    pretrained_weights_path = \"weights/mnist_model_weights.pt\"\n",
->>>>>>> be17b3f7
     "save_dir = \"demo_images\"\n",
     "os.makedirs(save_dir, exist_ok=True)\n",
     "\n",
