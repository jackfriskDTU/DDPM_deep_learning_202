import hydra
from omegaconf import DictConfig

import sys
import torch
import random
import matplotlib.pyplot as plt

import neptune

from model import UNet, train_model
from utils import set_project_root, init_weights, get_optimizer, loss_function
from preprocess import Preprocess 
from postprocess import sample_and_plot, save_image, transform_range
from forward_process import add_noise
from reverse_process import sample
from new_u import ScoreNetwork0, train_model0

@hydra.main(config_path = "../config_files", config_name = "config", version_base = None)
def main(cfg: DictConfig):

    # Set the project root directory
    set_project_root()

    # Define the mode
    mode_train = cfg.mode.train
    mode_sample = cfg.mode.sample
    dataset = cfg.mode.dataset
    sample_size = cfg.mode.sample_size

    # Define the model parameters
    in_channels = cfg.model.in_channels
    out_channels = cfg.model.out_channels
    time_dim = cfg.model.time_dim
    seed = cfg.model.seed

    # Define the training parameters
    train_size = cfg.training.train_size
    test_size = cfg.training.test_size
    optimizer = cfg.training.optimizer
    weight_decay = float(cfg.training.weight_decay)
    learning_rate = cfg.training.learning_rate
    lr_scheduler = cfg.training.lr_scheduler
    batch_size = cfg.training.batch_size
    epochs = cfg.training.epochs
    beta_lower = cfg.training.beta_lower
    beta_upper = cfg.training.beta_upper
    early_stopping = cfg.training.early_stopping
    neptune_log = cfg.training.neptune

    torch.manual_seed(seed)
    random.seed(seed)

    # Initialize Neptune
    run = None
    if neptune_log:
        run = neptune.init_run(
        project="s194527/DDPM",
        api_token="eyJhcGlfYWRkcmVzcyI6Imh0dHBzOi8vYXBwLm5lcHR1bmUuYWkiLCJhcGlfdXJsIjoiaHR0cHM6Ly9hcHAubmVwdHVuZS5haSIsImFwaV9rZXkiOiI3ZTA1YjFjNS1hNDdmLTQ3OTktOWIxMi01YjNhMWI3NGNmMGEifQ==",
    ) 

    # Define the device
    device = torch.device('cuda' if torch.cuda.is_available() else 'cpu')

    # initialize the U-net model
    model = UNet(in_channels, out_channels, 0)
    model.to(device)

    if mode_train:
        model.apply(init_weights)

        # Load the training data
        train, test = Preprocess.preprocess_dataset(batch_size, dataset, train_size, test_size)

        # Train the model
        train_model(train, test, model, device, time_dim, beta_lower, beta_upper,\
                     learning_rate, lr_scheduler, epochs, batch_size, early_stopping,\
                         optimizer, weight_decay, run)       
        
<<<<<<< HEAD
        print(f"Saving model weights to {train_size}_{test_size}_{optimizer}_{weight_decay}_{learning_rate}_{lr_scheduler}_{batch_size}_{epochs}_{early_stopping}_{seed}_{time_dim}_{dataset}.pt")
        torch.save(model.state_dict(),\
                    f'model_weights/{train_size}_{test_size}_{optimizer}_{weight_decay}_{learning_rate}_{lr_scheduler}_{batch_size}_{epochs}_{early_stopping}_{seed}_{time_dim}_{dataset}.pt')
=======
        print(f"Saving model weights to main_{early_stopping}_{time_dim}_{seed}_{learning_rate}_{batch_size}_{epochs}_{dataset}_{weight_decay}.pt")
        torch.save(model.state_dict(),\
                    f'model_weights/main_{early_stopping}_{time_dim}_{seed}_{learning_rate}_{batch_size}_{epochs}_{dataset}_{weight_decay}.pt')
        
        # Remove train and test from memory
        del train
        del test
>>>>>>> 81836944

    if mode_sample:
        if early_stopping:
            print(f"predicting with es_{learning_rate}_{batch_size}_{epochs}.pt")
            model.load_state_dict(torch.load(f'model_weights/es_{learning_rate}_{batch_size}_{epochs}.pt',
                                         map_location=torch.device('cuda'),
                                         weights_only=True))

        else:
            print(f"predicting with {train_size}_{test_size}_{optimizer}_{weight_decay}_{learning_rate}_{lr_scheduler}_{batch_size}_{epochs}_{early_stopping}_{seed}_{time_dim}_{dataset}.pt")
            # Load the model weights
            model.load_state_dict(torch.load(\
                f'model_weights/{train_size}_{test_size}_{optimizer}_{weight_decay}_{learning_rate}_{lr_scheduler}_{batch_size}_{epochs}_{True}_{seed}_{time_dim}_{dataset}.pt',
                                        map_location=torch.device('cuda'),
                                        weights_only=True))
        model.eval()

        betas = torch.linspace(beta_lower, beta_upper, time_dim, device=device)

        if dataset == 'mnist':
            shape = (sample_size, in_channels, 28, 28)
        elif dataset == 'cifar10':
            shape = (sample_size, in_channels, 32, 32)

        
        if sample_size > 1:# Save the sampled image
            sample_and_plot(model, betas, shape, device, train_size, test_size, optimizer, weight_decay, learning_rate, lr_scheduler, batch_size, epochs, early_stopping, seed, time_dim, dataset)

        else:
            sampled_img = sample(model, time_dim, betas, shape, device)
            sampled_img = sampled_img[0]
            sampled_img = transform_range(sampled_img, sampled_img.min(), sampled_img.max(), 0, 1)

            # Save the sampled image       
            save_image(sampled_img, save_dir=f'saved_images_{dataset}', filename=f'{train_size}_{test_size}_{optimizer}_{weight_decay}_{learning_rate}_{lr_scheduler}_{batch_size}_{epochs}_{early_stopping}_{seed}_{time_dim}_{dataset}.png')

        # ten_sample = sampled_img[:10]
        # # Plot the 10 sampled images
        # fig, axes = plt.subplots(1, 10, figsize=(15, 3), squeeze=False)
        # axes = axes[0]
        # for i, img in enumerate(ten_sample):
        #     img = transform_range(img, img.min(), img.max(), 0, 1)
        #     img = img.permute(1, 2, 0)
        #     axes[i].imshow(img.detach().cpu().numpy(), cmap='gray')
        #     axes[i].axis('off')
        # fig.savefig(f'saved_images_{dataset}/{early_stopping}_{seed}_{learning_rate}_{batch_size}_{epochs}_{dataset}_{weight_decay}_sampled_image.png')

        # sampled_img = sampled_img[0]
        # sampled_img = transform_range(sampled_img, sampled_img.min(), sampled_img.max(), 0, 1)

        # Save the sampled image       
        # save_image(sampled_img, save_dir=f'saved_images_{dataset}', filename=f'{early_stopping}_{seed}_{learning_rate}_{batch_size}_{epochs}_{dataset}_{weight_decay}_sampled_image_trans.png')

        # ten_sample = sampled_img[:10]
        # # Plot the 10 sampled images
        # fig, axes = plt.subplots(1, 10, figsize=(15, 3), squeeze=False)
        # axes = axes[0]
        # for i, img in enumerate(ten_sample):
        #     img = transform_range(img, img.min(), img.max(), 0, 1)
        #     img = img.permute(1, 2, 0)
        #     axes[i].imshow(img.detach().cpu().numpy(), cmap='gray')
        #     axes[i].axis('off')
        # fig.savefig(f'saved_images_{dataset}/{early_stopping}_{seed}_{learning_rate}_{batch_size}_{epochs}_{dataset}_{weight_decay}_sampled_image.png')

        # sampled_img = sampled_img[0]
        # sampled_img = transform_range(sampled_img, sampled_img.min(), sampled_img.max(), 0, 1)

        # Save the sampled image       
        # save_image(sampled_img, save_dir=f'saved_images_{dataset}', filename=f'{early_stopping}_{seed}_{learning_rate}_{batch_size}_{epochs}_{dataset}_{weight_decay}_sampled_image_trans.png')

if __name__ == "__main__":
    main()
<|MERGE_RESOLUTION|>--- conflicted
+++ resolved
@@ -77,19 +77,13 @@
                      learning_rate, lr_scheduler, epochs, batch_size, early_stopping,\
                          optimizer, weight_decay, run)       
         
-<<<<<<< HEAD
         print(f"Saving model weights to {train_size}_{test_size}_{optimizer}_{weight_decay}_{learning_rate}_{lr_scheduler}_{batch_size}_{epochs}_{early_stopping}_{seed}_{time_dim}_{dataset}.pt")
         torch.save(model.state_dict(),\
                     f'model_weights/{train_size}_{test_size}_{optimizer}_{weight_decay}_{learning_rate}_{lr_scheduler}_{batch_size}_{epochs}_{early_stopping}_{seed}_{time_dim}_{dataset}.pt')
-=======
-        print(f"Saving model weights to main_{early_stopping}_{time_dim}_{seed}_{learning_rate}_{batch_size}_{epochs}_{dataset}_{weight_decay}.pt")
-        torch.save(model.state_dict(),\
-                    f'model_weights/main_{early_stopping}_{time_dim}_{seed}_{learning_rate}_{batch_size}_{epochs}_{dataset}_{weight_decay}.pt')
         
         # Remove train and test from memory
         del train
         del test
->>>>>>> 81836944
 
     if mode_sample:
         if early_stopping:
