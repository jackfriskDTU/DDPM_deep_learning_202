--- conflicted
+++ resolved
@@ -105,15 +105,10 @@
         if dataset == 'mnist':
             shape = (sample_size, in_channels, 28, 28)
         elif dataset == 'cifar10':
-            shape = (sample_size, in_channels, 32, 32)
+            shape = (10, in_channels, 32, 32)
 
-<<<<<<< HEAD
-        
-        if sample_size > 1:# Save the sampled image
-            sample_and_plot(model, time_dim, betas, shape, device, dataset, early_stopping, seed, learning_rate, batch_size, epochs, weight_decay)
-=======
         # Sample from the model
-        sampled_img = sample(model, time_dim, betas, shape, device, stepwise = False)
+        sampled_img = sample(model, time_dim, betas, shape, device)
 
         ten_sample = sampled_img[:10]
         # Plot the 10 sampled images
@@ -124,16 +119,13 @@
             img = img.permute(1, 2, 0)
             axes[i].imshow(img.detach().cpu().numpy(), cmap='gray')
             axes[i].axis('off')
-        fig.savefig(f'saved_images_{dataset}/{early_stopping}_{seed}_{learning_rate}_{batch_size}_{epochs}_{dataset}_{weight_decay}_sampled_image_group.png')
->>>>>>> 7b348bdf
+        fig.savefig(f'saved_images_{dataset}/{early_stopping}_{seed}_{learning_rate}_{batch_size}_{epochs}_{dataset}_{weight_decay}_sampled_image.png')
 
-        else:
-            sampled_img = sample(model, time_dim, betas, shape, device)
-            sampled_img = sampled_img[0]
-            sampled_img = transform_range(sampled_img, sampled_img.min(), sampled_img.max(), 0, 1)
+        sampled_img = sampled_img[0]
+        sampled_img = transform_range(sampled_img, sampled_img.min(), sampled_img.max(), 0, 1)
 
-            # Save the sampled image       
-            save_image(sampled_img, save_dir=f'saved_images_{dataset}', filename=f'{early_stopping}_{seed}_{learning_rate}_{batch_size}_{epochs}_{dataset}_{weight_decay}_sampled_image_trans.png')
+        # Save the sampled image       
+        save_image(sampled_img, save_dir=f'saved_images_{dataset}', filename=f'{early_stopping}_{seed}_{learning_rate}_{batch_size}_{epochs}_{dataset}_{weight_decay}_sampled_image_trans.png')
 
         # ten_sample = sampled_img[:10]
         # # Plot the 10 sampled images
@@ -150,11 +142,7 @@
         # sampled_img = transform_range(sampled_img, sampled_img.min(), sampled_img.max(), 0, 1)
 
         # Save the sampled image       
-<<<<<<< HEAD
         # save_image(sampled_img, save_dir=f'saved_images_{dataset}', filename=f'{early_stopping}_{seed}_{learning_rate}_{batch_size}_{epochs}_{dataset}_{weight_decay}_sampled_image_trans.png')
-=======
-        save_image(sampled_img, save_dir=f'saved_images_{dataset}', filename=f'{early_stopping}_{seed}_{learning_rate}_{batch_size}_{epochs}_{dataset}_{weight_decay}_sampled_image.png')
->>>>>>> 7b348bdf
 
 if __name__ == "__main__":
     main()
